import { findAndUpdateClaudeConfig } from '../clients/claude.js';
import { findAndUpdateWindsurfConfig } from '../clients/windsurf.js';
import { findAndUpdateCursorConfig } from '../clients/cursor.js';
import { log, logError } from '../utils/logger.js';
import { requestAuthorization } from '../auth/device-auth-flow.js';
import { promptForScopeSelection } from '../utils/cli-utility.js';
import { getAllScopes } from '../utils/scopes.js';
import { Glob } from '../utils/glob.js';
import chalk from 'chalk';
<<<<<<< HEAD
import trackEvent from '../utils/analytics.js';
=======
import type { ClientOptions } from '../utils/types.js';
>>>>>>> d66bdf8d

/**
 * Supported client types
 */
export type ClientName = 'claude' | 'windsurf' | 'cursor';

/**
 * Command options for the init command
 */
export interface InitOptions {
  client: ClientName;
  scopes?: string[];
  tools: string[];
}

interface ClientAction {
  message: string;
  action: (options: ClientOptions) => Promise<void>;
}

/**
 * Maps client names to their config functions and messages
 */
const CLIENT_CONFIGS: Record<ClientName, ClientAction> = {
  windsurf: {
    message: 'Configuring Windsurf as client...',
    action: findAndUpdateWindsurfConfig,
  },
  cursor: {
    message: 'Configuring Cursor as client...',
    action: findAndUpdateCursorConfig,
  },
  claude: {
    message: 'Configuring Claude as client default...',
    action: findAndUpdateClaudeConfig,
  },
};

/**
 * Resolves scope patterns to actual scope values
 *
 * @param {string[] | undefined} scopePatterns - Scope patterns from command line
 * @returns {Promise<string[]>} - The selected scopes
 */
async function resolveScopes(scopePatterns?: string[]): Promise<string[]> {
  // If no scopes provided, prompt user for selection
  if (!scopePatterns?.length) {
    return promptForScopeSelection();
  }

  const allAvailableScopes = getAllScopes();
  const matchedScopes = new Set<string>();
  const invalidScopes = new Set<string>();

  // Match patterns against available scopes
  for (const pattern of scopePatterns) {
    let foundMatch = false;
    const glob = new Glob(pattern);

    for (const scope of allAvailableScopes) {
      if (glob.matches(scope)) {
        matchedScopes.add(scope);
        foundMatch = true;
      }
    }

    // Track non-wildcard patterns that didn't match anything
    if (!glob.hasWildcards() && !foundMatch) {
      invalidScopes.add(pattern);
    }
  }

  // Handle invalid scopes
  if (invalidScopes.size > 0) {
    const errorMessage = `Error: The following scopes are not valid: ${Array.from(invalidScopes).join(', ')}`;
    logError(errorMessage);
    logError(chalk.yellow(`Valid scopes are: ${allAvailableScopes.join(', ')}`));
    process.exit(1);
  }

  // Handle matched scopes
  const matchedScopesArray = Array.from(matchedScopes);
  if (matchedScopesArray.length === 0) {
    log(chalk.yellow('No scopes matched the provided patterns, proceeding to scope selection.'));
    return promptForScopeSelection();
  }

  return promptForScopeSelection(matchedScopesArray);
}

/**
 * Configures the specified client with options
 *
 * @param {ClientName} clientName - Name of the client to configure
 * @param {InitOptions} options - Configuration options
 */
async function configureClient(clientName: ClientName, options: InitOptions): Promise<void> {
  const config = CLIENT_CONFIGS[clientName];
  log(config.message);

  const clientOptions: ClientOptions = {
    tools: options.tools,
  };

  await config.action(clientOptions);
}

/**
 * Initializes the Auth0 MCP server with the specified client, tools and scopes.
 *
 * This function orchestrates the complete initialization process by:
 * 1. Resolving and validating requested scopes
 * 2. Obtaining authorization through the device flow
 * 3. Configuring the selected client (Claude, Windsurf, or Cursor)
 *
 * @param {InitOptions} options - Configuration options including:
 *   - client: The target client to configure ('claude', 'windsurf', or 'cursor')
 *   - scopes: Optional scope patterns for authorization (will prompt if omitted)
 *   - tools: Tool patterns to enable (e.g., ['auth0_list_*'])
 *
 * @returns {Promise<void>} A promise that resolves when initialization is complete
 *
 * @throws {Error} If authorization fails or client configuration encounters an error
 *
 * @example
 * // Initialize with Claude client and all tools
 * await init({ client: 'claude', tools: ['*'] });
 *
 * @example
 * // Initialize with Windsurf client and specific tools
 * await init({
 *   client: 'windsurf',
 *   tools: ['auth0_list_*', 'auth0_get_*'],
 *   scopes: ['read:*']
 * });
 */
const init = async (options: InitOptions): Promise<void> => {
  log('Initializing Auth0 MCP server...');
  log(`Configuring server with selected tools: ${options.tools.join(', ')}`);

<<<<<<< HEAD
  trackEvent.trackInit(options.client);

  // Handle scope resolution
=======
  // Handle scope resolution and authorization
>>>>>>> d66bdf8d
  const selectedScopes = await resolveScopes(options.scopes);
  await requestAuthorization(selectedScopes);

  // Configure the requested client
  await configureClient(options.client, options);
};

export default init;<|MERGE_RESOLUTION|>--- conflicted
+++ resolved
@@ -7,11 +7,8 @@
 import { getAllScopes } from '../utils/scopes.js';
 import { Glob } from '../utils/glob.js';
 import chalk from 'chalk';
-<<<<<<< HEAD
 import trackEvent from '../utils/analytics.js';
-=======
 import type { ClientOptions } from '../utils/types.js';
->>>>>>> d66bdf8d
 
 /**
  * Supported client types
@@ -152,13 +149,9 @@
   log('Initializing Auth0 MCP server...');
   log(`Configuring server with selected tools: ${options.tools.join(', ')}`);
 
-<<<<<<< HEAD
   trackEvent.trackInit(options.client);
 
   // Handle scope resolution
-=======
-  // Handle scope resolution and authorization
->>>>>>> d66bdf8d
   const selectedScopes = await resolveScopes(options.scopes);
   await requestAuthorization(selectedScopes);
 
